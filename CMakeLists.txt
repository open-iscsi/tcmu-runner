--- conflicted
+++ resolved
@@ -63,14 +63,7 @@
   main.c
   tcmuhandler-generated.c
   )
-<<<<<<< HEAD
-target_link_libraries(tcmu-runner -Wl,--whole-archive tcmu -Wl,--no-whole-archive)
-target_compile_options(tcmu-runner
-  PUBLIC -fPIC -Wl,-E
-  )
-=======
 target_link_libraries(tcmu-runner tcmu)
->>>>>>> 351b1ed7
 target_include_directories(tcmu-runner
   PUBLIC ${PROJECT_BINARY_DIR}
   PUBLIC ${GLIB_INCLUDE_DIRS}
