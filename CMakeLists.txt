cmake_minimum_required (VERSION 2.8 FATAL_ERROR)
project (tcmu-runner C)
set(VERSION 1.5.2)
set(CMAKE_C_FLAGS "${CMAKE_C_FLAGS} -Werror -Wall -Wdeclaration-after-statement -std=c99")

include(GNUInstallDirs)
include(CheckIncludeFile)

set(tcmu-runner_HANDLER_PATH "${CMAKE_INSTALL_PREFIX}/${CMAKE_INSTALL_LIBDIR}/tcmu-runner")

option(with-glfs "build Gluster glfs handler" true)
option(with-qcow "build qcow handler" true)
option(with-rbd "build Ceph rbd handler" true)
option(with-zbc "build zbc handler" true)
option(with-fbo "build fbo handler" true)
option(with-tcmalloc "link against tcmalloc" true)

find_library(LIBNL_LIB nl-3)
find_library(LIBNL_GENL_LIB nl-genl-3)
set(LIBNL_LIBS
  ${LIBNL_LIB}
  ${LIBNL_GENL_LIB}
  )

find_path (LIBNL_INCLUDE_DIR
  NAMES
  netlink/netlink.h
  PATH_SUFFIXES
  libnl3
  )

find_package(PkgConfig)
pkg_check_modules(GLIB REQUIRED gio-unix-2.0)
pkg_check_modules(KMOD REQUIRED libkmod)

find_library(PTHREAD pthread)
find_library(DL dl)

<<<<<<< HEAD
# Stuff for building the Debian package
set(CPACK_GENERATOR "DEB")
set(CPACK_DEB_COMPONENT_INSTALL ON)
set(CPACK_DEBIAN_PACKAGE_DEPENDS "libnl-3-200, libnl-genl-3-200")
set(CPACK_DEBIAN_PACKAGE_SECTION "net")
set(CPACK_DEBIAN_PACKAGE_PRIORITY "optional")
set(CPACK_DEBIAN_PACKAGE_DESCRIPTION "A daemon that handles the userspace side of the LIO TCM-User backstore")
set(CPACK_DEBIAN_PACKAGE_MAINTAINER "Target Devel <target-devel@vger.kernel.org>")
set(CPACK_DEBIAN_PACKAGE_HOMEPAGE "https://github.com/open-iscsi/tcmu-runner")
include(CPack)
=======
if (with-tcmalloc)
  find_library(TCMALLOC_LIB tcmalloc)
  set(CMAKE_C_FLAGS "${CMAKE_C_FLAGS} -fno-builtin-malloc -fno-builtin-calloc -fno-builtin-realloc -fno-builtin-free")
endif(with-tcmalloc)
>>>>>>> 1385e13a

# Stuff for building the shared library
add_library(tcmu
  SHARED
  strlcpy.c
  configfs.c
  api.c
  libtcmu.c
  libtcmu-register.c
  tcmuhandler-generated.c
  libtcmu_log.c
  libtcmu_config.c
  libtcmu_time.c
  )
set_target_properties(tcmu
  PROPERTIES
  VERSION 2.2
  SOVERSION "2"
  )
target_include_directories(tcmu
  PUBLIC ${LIBNL_INCLUDE_DIR}
  PUBLIC ${GLIB_INCLUDE_DIRS}
  PUBLIC ${PROJECT_SOURCE_DIR}/ccan
  )
target_link_libraries(tcmu
  ${LIBNL_LIB}
  ${LIBNL_GENL_LIB}
  ${GLIB_LIBRARIES}
  ${TCMALLOC_LIB}
  )
install(TARGETS tcmu LIBRARY DESTINATION ${CMAKE_INSTALL_LIBDIR})

# Stuff for building the static library
add_library(tcmu_static
  strlcpy.c
  configfs.c
  api.c
  libtcmu.c
  libtcmu-register.c
  tcmuhandler-generated.c
  libtcmu_log.c
  libtcmu_config.c
  libtcmu_time.c
  )
target_include_directories(tcmu_static
  PUBLIC ${LIBNL_INCLUDE_DIR}
  PUBLIC ${GLIB_INCLUDE_DIRS}
  PUBLIC ${PROJECT_SOURCE_DIR}/ccan
  )
target_link_libraries(tcmu_static
  ${GLIB_LIBRARIES}
  ${TCMALLOC_LIB}
  )

# Stuff for building the main binary
add_executable(tcmu-runner
  tcmur_cmd_handler.c
  tcmur_aio.c
  tcmur_device.c
  target.c
  alua.c
  scsi.c
  main.c
  tcmuhandler-generated.c
  )
target_link_libraries(tcmu-runner tcmu)
target_include_directories(tcmu-runner
  PUBLIC ${PROJECT_BINARY_DIR}
  PUBLIC ${GLIB_INCLUDE_DIRS}
  PUBLIC ${KMOD_INCLUDE_DIRS}
  PUBLIC ${PROJECT_SOURCE_DIR}/ccan
  )
target_link_libraries(tcmu-runner
  ${GLIB_LIBRARIES}
  ${PTHREAD}
  ${DL}
  ${KMOD_LIBRARIES}
  ${TCMALLOC_LIB}
  -Wl,--no-export-dynamic
  -Wl,--dynamic-list=${CMAKE_SOURCE_DIR}/main-syms.txt
  )
install(TARGETS tcmu-runner RUNTIME DESTINATION bin)

add_executable(tcmu-synthesizer
  scsi.c
  tcmu-synthesizer.c
  )
target_link_libraries(tcmu-synthesizer tcmu)
target_include_directories(tcmu-synthesizer
  PUBLIC ${PROJECT_BINARY_DIR}
  PUBLIC ${GLIB_INCLUDE_DIRS}
  PUBLIC ${PROJECT_SOURCE_DIR}/ccan
  )
target_link_libraries(tcmu-synthesizer
  ${GLIB_LIBRARIES}
  ${TCMALLOC_LIB}
  )

install(TARGETS RUNTIME DESTINATION bin)

add_custom_command(
  OUTPUT ${CMAKE_SOURCE_DIR}/tcmuhandler-generated.c ${CMAKE_SOURCE_DIR}/tcmuhandler-generated.h
  COMMAND gdbus-codegen ${CMAKE_SOURCE_DIR}/tcmu-handler.xml --generate-c-code ${CMAKE_SOURCE_DIR}/tcmuhandler-generated --c-generate-object-manager --interface-prefix org.kernel
  MAIN_DEPENDENCY tcmu-handler.xml
  )

add_custom_target(
  cscope
  COMMAND find -name '*.[ch]' > cscope.files
  COMMAND cscope -bq
  )
set_directory_properties(
  PROPERTIES ADDITIONAL_MAKE_CLEAN_FILES
  "cscope.files;cscope.in.out;cscope.out;cscope.po.out"
  )

# Stuff for building the file handler
add_library(handler_file
  SHARED
  file_example.c
  )
set_target_properties(handler_file
  PROPERTIES
  PREFIX ""
  )
target_include_directories(handler_file
  PUBLIC ${PROJECT_SOURCE_DIR}/ccan
  )

if (with-fbo)
	# Stuff for building the file optical handler
	add_library(handler_file_optical
  	SHARED
	scsi.c
  	file_optical.c
  	)
	set_target_properties(handler_file_optical
  	PROPERTIES
  	PREFIX ""
  	)
	target_include_directories(handler_file_optical
  	PUBLIC ${PROJECT_SOURCE_DIR}/ccan
  	)
	target_link_libraries(handler_file_optical ${PTHREAD} ${TCMALLOC_LIB})
	install(TARGETS handler_file_optical DESTINATION ${CMAKE_INSTALL_LIBDIR}/tcmu-runner)
endif (with-fbo)

# The minimal library consumer
add_executable(consumer
  scsi.c
  consumer.c
  )
target_link_libraries(consumer tcmu)

if (with-zbc)
	# Stuff for building the file zbc handler
	add_library(handler_file_zbc
	  SHARED
	  scsi.c
	  file_zbc.c
	  )
	set_target_properties(handler_file_zbc
	  PROPERTIES
	  PREFIX ""
	  )
	target_include_directories(handler_file_zbc
	  PUBLIC ${PROJECT_SOURCE_DIR}/ccan
	  )
	target_link_libraries(handler_file_zbc ${TCMALLOC_LIB})
	install(TARGETS handler_file_zbc DESTINATION ${CMAKE_INSTALL_LIBDIR}/tcmu-runner)
endif (with-zbc)

if (with-rbd)
	find_library(LIBRBD rbd)
  set(CPACK_DEBIAN_PACKAGE_DEPENDS "${CPACK_DEBIAN_PACKAGE_DEPENDS}, librados2, librbd1")

	# Stuff for building the rbd handler
	add_library(handler_rbd
	  SHARED
	  rbd.c
	  )
	set_target_properties(handler_rbd
	  PROPERTIES
	  PREFIX ""
	  )
	target_include_directories(handler_rbd
	  PUBLIC ${PROJECT_SOURCE_DIR}/ccan
	  )
	target_link_libraries(handler_rbd
	  ${LIBRBD}
	  ${TCMALLOC_LIB}
	  )
	install(TARGETS handler_rbd DESTINATION ${CMAKE_INSTALL_LIBDIR}/tcmu-runner)
endif (with-rbd)

if (with-glfs)
	find_library(GFAPI gfapi)

    set(GFAPI_VERSION760 0)

    pkg_check_modules(GFAPI760 glusterfs-api>=7.6 QUIET)
	if (GFAPI760_FOUND)
		set(GFAPI_VERSION760 1)
	endif (GFAPI760_FOUND)

<<<<<<< HEAD
  set(CPACK_DEBIAN_PACKAGE_DEPENDS "${CPACK_DEBIAN_PACKAGE_DEPENDS}, glusterfs-common")
=======
    set(GFAPI_VERSION766 0)

    pkg_check_modules(GFAPI766 glusterfs-api>=7.6.6 QUIET)
	if (GFAPI766_FOUND)
		set(GFAPI_VERSION766 1)
	endif (GFAPI766_FOUND)

>>>>>>> 1385e13a
	# Stuff for building the glfs handler
	add_library(handler_glfs
	  SHARED
	  glfs.c
	  )
	set_target_properties(handler_glfs
	  PROPERTIES
	  PREFIX ""
	  )
	target_include_directories(handler_glfs
	  PUBLIC ${PROJECT_SOURCE_DIR}/ccan
	  )
	target_link_libraries(handler_glfs
	  ${GFAPI}
	  ${TCMALLOC_LIB}
	  )
	install(TARGETS handler_glfs DESTINATION ${CMAKE_INSTALL_LIBDIR}/tcmu-runner)
endif (with-glfs)

if (with-qcow)
	find_package(ZLIB REQUIRED)
  set(CPACK_DEBIAN_PACKAGE_DEPENDS "${CPACK_DEBIAN_PACKAGE_DEPENDS}, zlib1g")

	# Stuff for building the qcow handler
	add_library(handler_qcow
	  SHARED
	  qcow.c
	  )
	set_target_properties(handler_qcow
	  PROPERTIES
	  PREFIX ""
	  )
	target_include_directories(handler_qcow
	  PUBLIC ${PROJECT_SOURCE_DIR}/ccan
	  )

	CHECK_INCLUDE_FILE("linux/falloc.h" HAVE_LINUX_FALLOC)
	if (HAVE_LINUX_FALLOC)
		set_target_properties(handler_qcow
		  PROPERTIES
		  COMPILE_FLAGS "-DHAVE_LINUX_FALLOC"
		  )
	endif (HAVE_LINUX_FALLOC)
	target_link_libraries(handler_qcow
	  ${ZLIB_LIBRARIES}
	  ${TCMALLOC_LIB}
	  )
	install(TARGETS handler_qcow DESTINATION ${CMAKE_INSTALL_LIBDIR}/tcmu-runner)
endif (with-qcow)

# stamp out a header file to pass some of the CMake settings
# to the source code
configure_file (
  "${PROJECT_SOURCE_DIR}/version.h.in"
  "${PROJECT_SOURCE_DIR}/version.h"
  )

configure_file (
  "${PROJECT_SOURCE_DIR}/tcmu.conf_install.cmake.in"
  "${PROJECT_SOURCE_DIR}/tcmu.conf_install.cmake"
  )
install(SCRIPT tcmu.conf_install.cmake)

configure_file (
  "${PROJECT_SOURCE_DIR}/logrotate.conf_install.cmake.in"
  "${PROJECT_SOURCE_DIR}/logrotate.conf_install.cmake"
  )
install(SCRIPT logrotate.conf_install.cmake)

install(FILES org.kernel.TCMUService1.service
  DESTINATION /usr/share/dbus-1/system-services)
install(FILES tcmu-runner.conf DESTINATION /etc/dbus-1/system.d)
if (SUPPORT_SYSTEMD)
  install(FILES tcmu-runner.service DESTINATION /usr/lib/systemd/system/)
endif (SUPPORT_SYSTEMD)
install(FILES tcmu-runner.8
    DESTINATION ${CMAKE_INSTALL_PREFIX}/share/man/man8)<|MERGE_RESOLUTION|>--- conflicted
+++ resolved
@@ -36,7 +36,6 @@
 find_library(PTHREAD pthread)
 find_library(DL dl)
 
-<<<<<<< HEAD
 # Stuff for building the Debian package
 set(CPACK_GENERATOR "DEB")
 set(CPACK_DEB_COMPONENT_INSTALL ON)
@@ -47,12 +46,11 @@
 set(CPACK_DEBIAN_PACKAGE_MAINTAINER "Target Devel <target-devel@vger.kernel.org>")
 set(CPACK_DEBIAN_PACKAGE_HOMEPAGE "https://github.com/open-iscsi/tcmu-runner")
 include(CPack)
-=======
+
 if (with-tcmalloc)
   find_library(TCMALLOC_LIB tcmalloc)
   set(CMAKE_C_FLAGS "${CMAKE_C_FLAGS} -fno-builtin-malloc -fno-builtin-calloc -fno-builtin-realloc -fno-builtin-free")
 endif(with-tcmalloc)
->>>>>>> 1385e13a
 
 # Stuff for building the shared library
 add_library(tcmu
@@ -258,9 +256,7 @@
 		set(GFAPI_VERSION760 1)
 	endif (GFAPI760_FOUND)
 
-<<<<<<< HEAD
   set(CPACK_DEBIAN_PACKAGE_DEPENDS "${CPACK_DEBIAN_PACKAGE_DEPENDS}, glusterfs-common")
-=======
     set(GFAPI_VERSION766 0)
 
     pkg_check_modules(GFAPI766 glusterfs-api>=7.6.6 QUIET)
@@ -268,7 +264,6 @@
 		set(GFAPI_VERSION766 1)
 	endif (GFAPI766_FOUND)
 
->>>>>>> 1385e13a
 	# Stuff for building the glfs handler
 	add_library(handler_glfs
 	  SHARED
